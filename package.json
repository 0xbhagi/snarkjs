--- conflicted
+++ resolved
@@ -47,12 +47,8 @@
     "ffjavascript": "0.2.55",
     "js-sha3": "^0.8.0",
     "logplease": "^1.2.15",
-<<<<<<< HEAD
     "r1csfile": "0.0.40",
     "readline": "^1.3.0"
-=======
-    "r1csfile": "0.0.36"
->>>>>>> 11a4d655
   },
   "devDependencies": {
     "@rollup/plugin-commonjs": "^22.0.0",
